--- conflicted
+++ resolved
@@ -7,14 +7,9 @@
 name = "ruma-client-api"
 readme = "README.md"
 repository = "https://github.com/ruma/ruma"
-<<<<<<< HEAD
-version = "0.14.0"
+version = "0.14.1"
 edition = "2021"
 rust-version = "1.59"
-=======
-version = "0.14.1"
-edition = "2018"
->>>>>>> b3c8a231
 
 [package.metadata.docs.rs]
 all-features = true
