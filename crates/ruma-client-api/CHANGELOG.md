--- conflicted
+++ resolved
@@ -1,13 +1,11 @@
 # [unreleased]
 
-<<<<<<< HEAD
 Breaking changes:
 
 * Remove `PartialEq` implementations for a number of types
   * If the lack of such an `impl` causes problems, please open a GitHub issue
-=======
+
 # 0.14.1
->>>>>>> b3c8a231
 
 Improvements:
 
