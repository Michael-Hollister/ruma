--- conflicted
+++ resolved
@@ -1,6 +1,5 @@
 # [unreleased]
 
-<<<<<<< HEAD
 Breaking changes:
 
 * Remove `sync::sync_events::v3::DeviceLists` re-export
@@ -21,10 +20,7 @@
 * Send CORP headers by default for media responses (MSC3828 / Matrix 1.4)
 * Add support for read receipts for threads (MSC3771 / Matrix 1.4)
 
-# 0.15.2
-=======
 # 0.15.3
->>>>>>> bc67b9aa
 
 Bug fixes:
 
